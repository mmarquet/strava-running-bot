const { Client, GatewayIntentBits, REST, Routes } = require('discord.js');
const config = require('../../config/config');
const DiscordCommands = require('./commands');
const ActivityEmbedBuilder = require('../utils/EmbedBuilder');
const logger = require('../utils/Logger');

class DiscordBot {
  constructor(activityProcessor) {
    this.activityProcessor = activityProcessor;
    this.client = new Client({
      intents: [
        GatewayIntentBits.Guilds,
        GatewayIntentBits.GuildMessages,
      ],
    });

    this.commands = new DiscordCommands(activityProcessor);
    this.setupEventHandlers();
  }

  setupEventHandlers() {
    this.client.once('ready', async () => {
      logger.discord.info('Bot logged in', {
        tag: this.client.user.tag,
        id: this.client.user.id,
        guilds: this.client.guilds.cache.size,
        users: this.client.users.cache.size
      });

      try {
        await this.registerCommands();
      } catch (err) {
        logger.discord.error('Failed to register commands on ready event', err);
        // swallow here so ready event always resolves
      }
    });

    this.client.on('interactionCreate', async (interaction) => {
      try {
        if (interaction.isChatInputCommand()) {
          await this.commands.handleCommand(interaction);
        } else if (interaction.isAutocomplete()) {
          await this.commands.handleAutocomplete(interaction);
        }
      } catch (err) {
        logger.discord.error('Error handling interaction', err);
        // swallow so interaction handler never rejects
      }
    });

    this.client.on('error', (error) => {
      logger.discord.error('Discord client error', error);
    });
  }

  async registerCommands() {
    if (!config.discord.token) {
      const error = new Error('Missing Discord bot token');
      logger.discord.error('Failed to register Discord commands', error);
      throw error;
    }

    try {
      logger.discord.info('Registering Discord slash commands...');
      
      const rest = new REST({ version: '10' }).setToken(config.discord.token);
      const commands = this.commands.getCommands().map(command => command.toJSON());

      const guildId = process.env.DISCORD_GUILD_ID;
      let data;
      
      if (guildId) {
        logger.discord.info('Registering commands to guild for testing', { guildId });
        data = await rest.put(
          Routes.applicationGuildCommands(this.client.user.id, guildId),
          { body: commands }
        );
      } else {
        logger.discord.warn('No DISCORD_GUILD_ID set, registering globally (may take up to 1 hour)');
        data = await rest.put(
          Routes.applicationCommands(this.client.user.id),
          { body: commands }
        );
      }

      logger.discord.info('Successfully registered Discord slash commands', {
        count: data.length,
        commands: data.map(cmd => cmd.name)
      });
    } catch (error) {
      logger.discord.error('Error registering Discord commands', error);
      throw error;
    }
  }

  async start() {
    if (!config.discord.token) {
      const error = new Error('Missing Discord bot token');
      logger.discord.error('Failed to start Discord bot', error);
      throw error;
    }

    try {
      await this.client.login(config.discord.token);
    } catch (error) {
      logger.discord.error('Failed to start Discord bot', error);
      throw error;
    }
  }

  async postActivity(activityData) {
    if (!config.discord.channelId) {
      const error = new Error('Missing Discord channel ID');
      logger.discord.error('Failed to post activity to Discord', { error: error.message });
      throw error;
    }

    if (!activityData.athlete) {
      const error = new Error('Missing athlete data');
      logger.discord.error('Failed to post activity to Discord', { error: error.message, activityId: activityData.id });
      throw error;
    }

    try {
      const channel = await this.client.channels.fetch(config.discord.channelId);
      
      if (!channel) {
        throw new Error('Discord channel not found');
      }

      const embed = ActivityEmbedBuilder.createActivityEmbed(activityData, { type: 'posted' });
      await channel.send({ embeds: [embed] });
      
      logger.discord.info('Posted activity to Discord', {
        activityName: activityData.name,
        activityType: activityData.type,
        distance: activityData.distance,
        athleteName: `${activityData.athlete?.firstname} ${activityData.athlete?.lastname}`,
        channelId: config.discord.channelId
      });
    } catch (error) {
      logger.discord.error('Failed to post activity to Discord', {
        activityData: {
          id: activityData.id,
          name: activityData.name,
          athlete: `${activityData.athlete?.firstname} ${activityData.athlete?.lastname}`
        },
        error: error.message
      });
      throw error;
    }
  }

  async stop() {
    if (this.client) {
      try {
        await this.client.destroy();
<<<<<<< HEAD
      } catch (err) {
        // Log destroy errors but don't fail the shutdown process
        logger.discord.warn('Error during Discord client destruction:', err.message);
=======
      } catch (_err) {
        // ignore destroy errors
>>>>>>> 2bb158ad
      }
    }
    logger.discord.info('Discord bot stopped');
  }
}

module.exports = DiscordBot;<|MERGE_RESOLUTION|>--- conflicted
+++ resolved
@@ -155,14 +155,9 @@
     if (this.client) {
       try {
         await this.client.destroy();
-<<<<<<< HEAD
-      } catch (err) {
+      } catch (_err) {
         // Log destroy errors but don't fail the shutdown process
-        logger.discord.warn('Error during Discord client destruction:', err.message);
-=======
-      } catch (_err) {
-        // ignore destroy errors
->>>>>>> 2bb158ad
+        logger.discord.warn('Error during Discord client destruction:', _err.message);
       }
     }
     logger.discord.info('Discord bot stopped');
